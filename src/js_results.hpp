--- conflicted
+++ resolved
@@ -39,10 +39,10 @@
     Results& operator=(Results const&) = default;
     
     Results() = default;
-    Results(SharedRealm r, const ObjectSchema& o, Table& table) : realm::Results(r, o, table) {}
-    Results(SharedRealm r, const ObjectSchema& o, Query q, SortOrder s = {}) : realm::Results(r, o, q, s) {}
-    Results(SharedRealm r, const ObjectSchema& o, TableView tv, SortOrder s) : realm::Results(r, o, tv, s) {}
-    Results(SharedRealm r, const ObjectSchema& o, LinkViewRef lv, util::Optional<Query> q = {}, SortOrder s = {}) : realm::Results(r, o, lv, q, s) {}
+    Results(SharedRealm r, Table& table) : realm::Results(r, table) {}
+    Results(SharedRealm r, Query q, SortOrder s = {}) : realm::Results(r, q, s) {}
+    Results(SharedRealm r, TableView tv, SortOrder s) : realm::Results(r, tv, s) {}
+    Results(SharedRealm r, LinkViewRef lv, util::Optional<Query> q = {}, SortOrder s = {}) : realm::Results(r, lv, q, s) {}
     
     std::map<Protected<typename T::Function>, NotificationToken, typename Protected<typename T::Function>::Comparator> m_notification_tokens;
 };
@@ -99,42 +99,14 @@
 };
 
 template<typename T>
-<<<<<<< HEAD
 typename T::Object ResultsClass<T>::create_instance(ContextType ctx, realm::Results results) {
-    return create_object<T, ResultsClass<T>>(ctx, new realm::Results(std::move(results)));
-=======
-typename T::Object ResultsClass<T>::create_instance(ContextType ctx, const realm::Results &results, bool live) {
-    auto new_results = new realm::js::Results<T>(results);
-    new_results->set_live(live);
-
-    return create_object<T, ResultsClass<T>>(ctx, new_results);
-}
-
-template<typename T>
-typename T::Object ResultsClass<T>::create_instance(ContextType ctx, const realm::List &list, bool live) {
-    return create_instance(ctx, list.get_realm(), list.get_object_schema(), list.get_query(), live);
->>>>>>> 65d05228
+    return create_object<T, ResultsClass<T>>(ctx, new realm::js::Results<T>(std::move(results)));
 }
 
 template<typename T>
 typename T::Object ResultsClass<T>::create_instance(ContextType ctx, SharedRealm realm, const ObjectSchema &object_schema) {
     auto table = ObjectStore::table_for_object_type(realm->read_group(), object_schema.name);
-<<<<<<< HEAD
-    return create_object<T, ResultsClass<T>>(ctx, new realm::Results(realm, *table));
-=======
-    auto results = new realm::js::Results<T>(realm, object_schema, *table);
-    results->set_live(live);
-
-    return create_object<T, ResultsClass<T>>(ctx, results);
-}
-
-template<typename T>
-typename T::Object ResultsClass<T>::create_instance(ContextType ctx, SharedRealm realm, const ObjectSchema &object_schema, Query query, bool live) {
-    auto results = new realm::js::Results<T>(realm, object_schema, std::move(query));
-    results->set_live(live);
-
-    return create_object<T, ResultsClass<T>>(ctx, results);
->>>>>>> 65d05228
+    return create_object<T, ResultsClass<T>>(ctx, new realm::js::Results<T>(realm, *table));
 }
 
 template<typename T>
@@ -208,11 +180,7 @@
         columns.push_back(prop->table_column);
     }
 
-<<<<<<< HEAD
-    auto results = new realm::Results(realm, collection.get_query(), {std::move(columns), std::move(ascending)});
-=======
-    auto results = new realm::js::Results<T>(realm, object_schema, collection.get_query(), {std::move(columns), std::move(ascending)});
->>>>>>> 65d05228
+    auto results = new realm::js::Results<T>(realm, collection.get_query(), {std::move(columns), std::move(ascending)});
     return create_object<T, ResultsClass<T>>(ctx, results);
 }
 
