--- conflicted
+++ resolved
@@ -6,13 +6,8 @@
     "start": "react-native start"
   },
   "dependencies": {
-<<<<<<< HEAD
     "react-native": "^0.18.0-rc",
-    "realm": "file:../../lib",
-=======
-    "react-native": "0.18.0-rc",
     "realm": "file:../..",
->>>>>>> 04ee2345
     "realm-tests": "file:../lib"
   }
 }