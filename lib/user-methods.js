////////////////////////////////////////////////////////////////////////////
//
// Copyright 2016 Realm Inc.
//
// Licensed under the Apache License, Version 2.0 (the "License");
// you may not use this file except in compliance with the License.
// You may obtain a copy of the License at
//
// http://www.apache.org/licenses/LICENSE-2.0
//
// Unless required by applicable law or agreed to in writing, software
// distributed under the License is distributed on an "AS IS" BASIS,
// WITHOUT WARRANTIES OR CONDITIONS OF ANY KIND, either express or implied.
// See the License for the specific language governing permissions and
// limitations under the License.
//
////////////////////////////////////////////////////////////////////////////

'use strict';

const AuthError = require('./errors').AuthError;
const permissionApis = require('./permission-api');

function node_require(module) {
    return require(module);
}

function checkTypes(args, types) {
    args = Array.prototype.slice.call(args);
    for (var i = 0; i < types.length; ++i) {
        if (args.length > i && typeof args[i] !== types[i]) {
            throw new TypeError('param ' + i + ' must be of type ' + types[i]);
        }
    }
}

/* global fetch */
const performFetch = typeof fetch === 'undefined' ? node_require('node-fetch') : fetch;

const url_parse = require('url-parse');

const postHeaders = {
    'content-type': 'application/json;charset=utf-8',
    'accept': 'application/json'
};

function auth_url(server) {
    if (server.charAt(server.length - 1) != '/') {
        return server + '/auth';
    }
    return server + 'auth';
}

function scheduleAccessTokenRefresh(user, localRealmPath, realmUrl, expirationDate) {
    const refreshBuffer = 10 * 1000;
    const timeout = expirationDate - Date.now() - refreshBuffer;
    setTimeout(() => refreshAccessToken(user, localRealmPath, realmUrl), timeout);
}

function print_error() {
    (console.error || console.log).apply(console, arguments);
}

function refreshAccessToken(user, localRealmPath, realmUrl) {
    if (!user.server) {
        throw new Error("Server for user must be specified");
    }

    let parsedRealmUrl = url_parse(realmUrl);
    const url = auth_url(user.server);
    const options = {
        method: 'POST',
        body: JSON.stringify({
            data: user.token,
            path: parsedRealmUrl.pathname,
            provider: 'realm',
            app_id: ''
        }),
        headers: postHeaders
    };
    performFetch(url, options)
        .then((response) => response.json().then((json) => { return { response, json }; }))
        .then((responseAndJson) => {
            const response = responseAndJson.response;
            const json = responseAndJson.json;
            // Look up a fresh instance of the user.
            // We do this because in React Native Remote Debugging
            // `Realm.clearTestState()` will have invalidated the user object
            let newUser = user.constructor.all[user.identity];
            if (newUser) {
                let session = newUser._sessionForOnDiskPath(localRealmPath);
                if (session) {
                    const errorHandler = session.config.error;
                    if (response.status != 200) {
                        let error = new AuthError(json);
                        if (errorHandler) {
                            errorHandler(session, error);
                        } else {
                            print_error('Unhandled session token refresh error', error);
                        }
                    } else if (session.state !== 'invalid') {
                        parsedRealmUrl.set('pathname', json.access_token.token_data.path);
                        session._refreshAccessToken(json.access_token.token, parsedRealmUrl.href);

                        if (errorHandler && errorHandler._notifyOnAccessTokenRefreshed) {
                            errorHandler(session, errorHandler._notifyOnAccessTokenRefreshed)
                        }

                        const tokenExpirationDate = new Date(json.access_token.token_data.expires * 1000);
                        scheduleAccessTokenRefresh(newUser, localRealmPath, realmUrl, tokenExpirationDate);
                    }
                } else {
                    print_error(`Unhandled session token refresh error: could not look up session at path ${localRealmPath}`);
                }
            }
        })
        .catch((e) => {
            print_error(e);
            // in case something lower in the HTTP stack breaks, try again in 10 seconds
            setTimeout(() => refreshAccessToken(user, localRealmPath, realmUrl), 10 * 1000);
        })
}

/**
 * The base authentication method. It fires a JSON POST to the server parameter plus the auth url
 * For example, if the server parameter is `http://myapp.com`, this url will post to `http://myapp.com/auth`
 * @param {object} userConstructor 
 * @param {string} server the http or https server url 
 * @param {object} json the json to post to the auth endpoint
 * @param {Function} callback an optional callback with an error and user parameter 
 * @returns {Promise} only returns a promise if the callback parameter was omitted
 */
function _authenticate(userConstructor, server, json, callback) {
    json.app_id = '';
    const url = auth_url(server);
    const options = {
        method: 'POST',
        body: JSON.stringify(json),
        headers: postHeaders,
        open_timeout: 5000
    };

    const promise = performFetch(url, options)
        .then((response) => {
            if (response.status !== 200) {
                return response.json().then((body) => Promise.reject(new AuthError(body)));
            } else {
                return response.json().then(function (body) {
                    // TODO: validate JSON
                    const token = body.refresh_token.token;
                    const identity = body.refresh_token.token_data.identity;
                    const isAdmin = body.refresh_token.token_data.is_admin;
                    return userConstructor.createUser(server, identity, token, false, isAdmin);
                });
            }
        });

    if (callback) {
        promise.then(user => { 
            callback(null, user); 
        })
        .catch(err => {
             callback(err);
        });
    } else {
        return promise;
    }
}

const staticMethods = {
        get current() {
            const allUsers = this.all;
            const keys = Object.keys(allUsers);
            if (keys.length === 0) {
                return undefined;
            } else if (keys.length > 1) {
                throw new Error("Multiple users are logged in");
            }

            return allUsers[keys[0]];
        },

        adminUser(token, server) {
            checkTypes(arguments, ['string', 'string']);
<<<<<<< HEAD
            return this._adminUser(server, token);
=======
            const uuid = 'xxxxxxxx-xxxx-4xxx-yxxx-xxxxxxxxxxxx'.replace(/[xy]/g, function (c) {
                var r = Math.random() * 16 | 0, v = c == 'x' ? r : (r & 0x3 | 0x8);
                return v.toString(16);
            });
            return this.createUser(server || '', uuid, token, true);
>>>>>>> b3ff7ada
        },

        register(server, username, password, callback) {
            checkTypes(arguments, ['string', 'string', 'string', 'function']);
            const json = {
                provider: 'password',
                user_info: { password: password, register: true },
                data: username
            };
           
            if (callback) {
                const message = "register(..., callback) is now deprecated in favor of register(): Promise<User>. This function argument will be removed in future versions.";
                (console.warn || console.log).call(console, message);
            }
           
            return _authenticate(this, server, json, callback);
        },

        login(server, username, password, callback) {
            checkTypes(arguments, ['string', 'string', 'string', 'function']);
            const json = {
                provider: 'password',
                user_info: { password: password },
                data: username
            };
            
            if (callback) {
                const message = "login(..., callback) is now deprecated in favor of login(): Promise<User>. This function argument will be removed in future versions.";
                (console.warn || console.log).call(console, message);
            }

            return _authenticate(this, server, json, callback);
        },

        registerWithProvider(server, options, callback) {

            // Compatibility with previous signature: 
            // registerWithProvider(server, provider, providerToken, callback)
            if (arguments.length === 4) {
                checkTypes(arguments, ['string', 'string', 'string', 'function']);
                options = {
                    provider: arguments[1],
                    providerToken: arguments[2]
                };
                callback = arguments[3];
            } else {
                checkTypes(arguments, ['string', 'object', 'function']);
            }

            let json = {
                provider: options.provider,
                data: options.providerToken,
            };

            if (options.userInfo) {
                json.user_info = options.userInfo;
            }

            if (callback) {
                const message = "registerWithProvider(..., callback) is now deprecated in favor of registerWithProvider(): Promise<User>. This function argument will be removed in future versions.";
                (console.warn || console.log).call(console, message);
            }
            
            return _authenticate(this, server, json, callback);
        },

        _refreshAccessToken: refreshAccessToken
    };

const instanceMethods = {
        openManagementRealm() {
            let url = url_parse(this.server);
            if (url.protocol === 'http:') {
                url.set('protocol', 'realm:');
            } else if (url.protocol === 'https:') {
                url.set('protocol', 'realms:');
            } else {
                throw new Error(`Unexpected user auth url: ${this.server}`);
            }

            url.set('pathname', '/~/__management');

            return new this.constructor._realmConstructor({
                schema: require('./management-schema'),
                sync: {
                    user: this,
                    url: url.href
                }
            });
        },
        retrieveAccount(provider, provider_id) {
            checkTypes(arguments, ['string', 'string']);
            const url = url_parse(this.server);
            url.set('pathname', `/api/providers/${provider}/accounts/${provider_id}`);
            const headers = {
                Authorization: this.token
            };
            const options = {
                method: 'GET',
                headers,
                open_timeout: 5000
            };
            return performFetch(url.href, options)
                .then((response) => {
                    if (response.status !== 200) {
                        return response.json()
                            .then(body => {
                                throw new AuthError(body);
                            });
                    } else {
                        return response.json();
                    }
                });
        },
    };

// Append the permission apis
Object.assign(instanceMethods, permissionApis);

module.exports = {
    static: staticMethods,
    instance: instanceMethods
};<|MERGE_RESOLUTION|>--- conflicted
+++ resolved
@@ -182,15 +182,7 @@
 
         adminUser(token, server) {
             checkTypes(arguments, ['string', 'string']);
-<<<<<<< HEAD
             return this._adminUser(server, token);
-=======
-            const uuid = 'xxxxxxxx-xxxx-4xxx-yxxx-xxxxxxxxxxxx'.replace(/[xy]/g, function (c) {
-                var r = Math.random() * 16 | 0, v = c == 'x' ? r : (r & 0x3 | 0x8);
-                return v.toString(16);
-            });
-            return this.createUser(server || '', uuid, token, true);
->>>>>>> b3ff7ada
         },
 
         register(server, username, password, callback) {
